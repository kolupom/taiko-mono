--- conflicted
+++ resolved
@@ -261,7 +261,7 @@
         }
 
         if (_isPostInvocationDelay(receipt.receivedAt, invocationDelay)) {
-            uint256 gasleft = gasleft();
+            uint256 gas = gasleft();
             // If the gas limit is set to zero, only the owner can process the message.
             if (_message.gasLimit == 0 && msg.sender != _message.destOwner) {
                 revert B_PERMISSION_DENIED();
@@ -313,19 +313,12 @@
                     _message.fee + refundAmount, _SEND_ETHER_GAS_LIMIT
                 );
             } else {
-                uint256 fee = uint160(
-                    _calcFee(_message, receipt.feePaid, GAS_CONSUMPTION).max(type(uint160).max)
-                );
-                refundAmount += _message.fee - feceipt.feePaid - fee;
-
-                // If sender is another address, reward it and refund the rest
-<<<<<<< HEAD
+                uint256 fee = _calcFee(_message, receipt.feePaid, gas - gasleft() + GAS_CONSUMPTION);
+
+                refundAmount += _message.fee - receipt.feePaid - fee;
+
                 msg.sender.sendEtherAndVerify(fee, _SEND_ETHER_GAS_LIMIT);
-                refundTo.sendEtherAndVerify(refundAmount, _SEND_ETHER_GAS_LIMIT);
-=======
-                msg.sender.sendEtherAndVerify(_message.fee, _SEND_ETHER_GAS_LIMIT);
                 _message.destOwner.sendEtherAndVerify(refundAmount, _SEND_ETHER_GAS_LIMIT);
->>>>>>> c7faaa47
             }
             emit MessageExecuted(msgHash);
         } else if (isNewlyProven) {
