--- conflicted
+++ resolved
@@ -161,15 +161,9 @@
 
             // Reset the context after the message call
             _ctx = Context({
-<<<<<<< HEAD
                 msgHash: bytes32(PLACEHOLDER),
                 from: address(uint160(PLACEHOLDER)),
                 srcChainId: PLACEHOLDER
-=======
-                msgHash: MESSAGE_HASH_PLACEHOLDER,
-                from: SRC_CHAIN_SENDER_PLACEHOLDER,
-                srcChainId: CHAINID_PLACEHOLDER
->>>>>>> 5ab2a288
             });
         } else {
             message.user.sendEther(message.value);
@@ -218,14 +212,8 @@
         // Process message differently based on the target address
         if (
             message.to == address(0) || message.to == address(this)
-<<<<<<< HEAD
                 || message.to == ethVault
         ) {
-            // || message.to == resolve("taiko", false)
-=======
-                || message.to == ethVault || message.to == resolve("taiko", false)
-        ) {
->>>>>>> 5ab2a288
             // Handle special addresses that don't require actual invocation but
             // mark message as DONE
             status = Status.DONE;
