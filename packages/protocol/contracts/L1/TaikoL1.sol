--- conflicted
+++ resolved
@@ -198,20 +198,8 @@
             // Taiko blocks proposed per Ethereum block is smaller than 1.
             blockMaxGasLimit: 240_000_000,
             livenessBond: 250e18, // 250 Taiko token
-<<<<<<< HEAD
-            // ETH deposit related.
-            ethDepositRingBufferSize: 1024,
-            ethDepositMinCountPerBlock: 8,
-            ethDepositMaxCountPerBlock: 32,
-            ethDepositMinAmount: 1 ether,
-            ethDepositMaxAmount: 10_000 ether,
-            ethDepositGas: 21_000,
-            ethDepositMaxFee: 1e17, //0.1 ether,
             blockSyncThreshold: 16,
             onlyEOACanUseCalldataForDA: true
-=======
-            blockSyncThreshold: 16
->>>>>>> 2fe4695d
         });
     }
 
