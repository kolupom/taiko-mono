--- conflicted
+++ resolved
@@ -2,13 +2,8 @@
 -- +goose StatementBegin
 CREATE TABLE IF NOT EXISTS events (
     id int NOT NULL PRIMARY KEY AUTO_INCREMENT,
-<<<<<<< HEAD
-    name VARCHAR(20) NOT NULL,
-    event VARCHAR(20) NOT NULL DEFAULT "",
-=======
     name VARCHAR(15) NOT NULL,
     event VARCHAR(15) NOT NULL DEFAULT "",
->>>>>>> d51161d4
     chain_id int NOT NULL,
     data JSON NOT NULL,
     address VARCHAR(42) NOT NULL DEFAULT "",
