--- conflicted
+++ resolved
@@ -1,6 +1,6 @@
 <script lang="ts">
-<<<<<<< HEAD
   import { pageScroll } from '$stores/pageScroll';
+  import { classNames } from '$lib/util/classNames';
 
   let scrollTarget: HTMLElement | null = null;
 
@@ -8,18 +8,13 @@
     if (!scrollTarget) return;
     pageScroll.set(scrollTarget.scrollTop > 100);
   }
+
+  const sectionContainerClasses = classNames('w-full', 'h-full', 'z-0', 'overflow-y-scroll', $$props.class);
 </script>
 
 <div
   bind:this={scrollTarget}
   on:scroll={handleScroll}
-  class="w-full h-full z-0 snap-y snap-mandatory overflow-y-scroll">
-=======
-  import { classNames } from '$lib/util/classNames';
-  const sectionContainerClasses = classNames('w-full', 'h-full', 'z-0', 'overflow-y-scroll', $$props.class);
-</script>
-
-<div class={sectionContainerClasses}>
->>>>>>> 6c86d89b
+ class={sectionContainerClasses}>
   <slot />
 </div>