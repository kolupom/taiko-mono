<script lang="ts">
  import { json, t } from 'svelte-i18n';

  import Copyright from '$components/core/Copyright/Copyright.svelte';
  import { Icons } from '$components/core/Icons';
  import { ResponsiveController } from '$components/core/ResponsiveController';
  import { classNames } from '$lib/util/classNames';
  import { Section } from '$ui/Section';

<<<<<<< HEAD
=======
  import type { IconType } from '../../types';
>>>>>>> 6c86d89b
  let windowSize: 'sm' | 'md' | 'lg' = 'md';

  $: socialLinks = $json('content.sections.footer.socials') as {
    label: string;
    href: string;
    icon: IconType;
  }[];

  $: textLinks = $json('content.sections.footer.nav') as {
    title: string;
    list: {
      name: string;
      url: string;
    }[];
  }[];
  const sectionClasses = classNames('justify-end align-end', 'mb-5');
  const sectionWrapperClasses = classNames(
    'w-full',
    'flex flex-col',
    'items-center',
    'justify-center',
    'bg-background-elevated',
    'mt-5',
    'p-5',
    'rounded-2xl',
    'md:gap-5',
    'gap-10',
  );

  const joinTaikoClasses = classNames(
    'w-full',
    'flex',
    'flex-row',
    'items-center',
    'justify-center',
    'gap-5',
    'text-xs',
    'font-bold',
    'font-sans',
    'text-content-primary',
  );
  const socialLinksWrapperClasses = classNames('w-full', 'flex', 'flex-row', 'items-center', 'justify-center', 'gap-5');

  const socialLinkClasses = classNames(
    'w-1/5',
    'flex flex-row',
    'items-center',
    'justify-center',
    'bg-background-neutral',
    'md:p-5',
    'p-3',
    'gap-3',
    'rounded-xl',
    'text-content-primary',
    'font-medium',
    'text-2xl',
    'font-clash-grotesk',
    'border',
    'transition-all',
    'border-transparent',
    'hover:border-primary',
  );

  const bottomRowClasses = classNames(
    'w-full',
    'flex',
    'md:flex-row',
    'flex-col-reverse',
    'items-center',
    'justify-center',
    'gap-5',
  );

  const bottomLeftColClasses = classNames(
    'md:w-1/5',
    'h-full',
    'flex flex-col',
    'items-start',
    'justify-center',
    'gap-5',
    'my-5',
    'md:my-0',
    'w-full',
  );

  const bottomTitleClasses = classNames(
    'text-4xl',
    'font-clash-grotesk',
    'font-medium',
    'text-content-primary',
    'md:text-left',
    'text-center',
    'w-full',
  );

  const bottomContentClasses = classNames(
    'text-content-secondary',
    'font-sans',
    'text-base',
    'font-normal',
    'md:text-left',
    'w-full',
    'text-center',
  );

  const copyrightSmClasses = classNames(
    'w-full',
    'flex flex-row',
    'items-center',
    'justify-center',
    'gap-5',
    'px-5',
    'pt-6',
    'font-sans',
    'text-base',
    'text-content-secondary',
    'font-normal',
  );

  const textLinksWrapperClasses = classNames(
    'w-full',
    'flex flex-col',
    'items-center',
    'justify-center',
    'bg-background-neutral',
    'rounded-3xl',
    'p-7',
  );

  const textLinksRowClasses = classNames(
    'w-full',
    'h-full',
    'flex',
    'md:flex-row',
    'flex-col',
    'items-start',
    'justify-start',
    'gap-7',
    'px-5',
    'py-3',
  );

  const textLinksUlClasses = classNames(
    'w-1/5',
    'flex flex-col',
    'items-start',
    'justify-start',
    'md:gap-6',
    'gap-4',
    'text-base',
    'w-full',
  );

  const textLinkTitleClasses = classNames('font-bold', 'text-content-primary', 'text-base', 'uppercase');

  const textLinkContentClasses = classNames(
    'hover:text-primary',
    'text-content-secondary',
    'text-base',
    'cursor-pointer',
  );

  const copyrightMdClasses = classNames(
    'w-full',
    'flex flex-row',
    'items-center',
    'justify-end',
    'gap-5',
    'px-5',
    'py-3',
    'font-sans',
    'text-base',
    'text-content-secondary',
    'font-normal',
  );
</script>

<Section height={windowSize === 'sm' ? 'fit' : 'min'} background="footer" class={sectionClasses} width="xl">
  <div class={sectionWrapperClasses}>
    <div class={joinTaikoClasses}>
      {$t('content.sections.footer.joinTaiko')}
    </div>
    <div class={socialLinksWrapperClasses}>
      {#each socialLinks as link}
        {@const Icon = Icons[link.icon]}
        <a href={link.url} target="_blank" class={socialLinkClasses}>
          <Icon size="28" class="text-content-secondary" />
          {#if windowSize !== 'sm'}
            {link.name}
          {/if}
        </a>
      {/each}
    </div>

    <div class={bottomRowClasses}>
      <div class={bottomLeftColClasses}>
        <div class={bottomTitleClasses}>
          {$t('content.sections.footer.content.title')}
        </div>
        <div class={bottomContentClasses}>
          {$t('content.sections.footer.content.text')}
        </div>

        {#if windowSize === 'sm'}
          <Copyright class={copyrightSmClasses} />{/if}
      </div>

      <div class={textLinksWrapperClasses}>
        <div class={textLinksRowClasses}>
          {#each textLinks as textLink}
            <ul class={textLinksUlClasses}>
              <li class={textLinkTitleClasses}>
                {textLink.title}
              </li>
              {#each textLink.list as link}
                <li class={textLinkContentClasses}>
                  <a href={link.url}>{link.name}</a>
                </li>
              {/each}
            </ul>
          {/each}
        </div>
        {#if windowSize !== 'sm'}
          <Copyright class={copyrightMdClasses} />
        {/if}
      </div>
    </div>
  </div>
</Section>

<ResponsiveController bind:windowSize /><|MERGE_RESOLUTION|>--- conflicted
+++ resolved
@@ -7,15 +7,12 @@
   import { classNames } from '$lib/util/classNames';
   import { Section } from '$ui/Section';
 
-<<<<<<< HEAD
-=======
   import type { IconType } from '../../types';
->>>>>>> 6c86d89b
   let windowSize: 'sm' | 'md' | 'lg' = 'md';
 
   $: socialLinks = $json('content.sections.footer.socials') as {
-    label: string;
-    href: string;
+    name: string;
+    url: string;
     icon: IconType;
   }[];
 
